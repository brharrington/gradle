/*
 * Copyright 2010 the original author or authors.
 *
 * Licensed under the Apache License, Version 2.0 (the "License");
 * you may not use this file except in compliance with the License.
 * You may obtain a copy of the License at
 *
 *      http://www.apache.org/licenses/LICENSE-2.0
 *
 * Unless required by applicable law or agreed to in writing, software
 * distributed under the License is distributed on an "AS IS" BASIS,
 * WITHOUT WARRANTIES OR CONDITIONS OF ANY KIND, either express or implied.
 * See the License for the specific language governing permissions and
 * limitations under the License.
 */
package org.gradle.launcher.cli

import org.apache.tools.ant.Main
import org.gradle.api.Action
import org.gradle.cli.CommandLineArgumentException
import org.gradle.cli.CommandLineParser
import org.gradle.internal.Factory
import org.gradle.internal.jvm.Jvm
import org.gradle.internal.logging.LoggingManagerInternal
import org.gradle.internal.logging.events.OutputEventListener
import org.gradle.internal.logging.progress.ProgressLoggerFactory
import org.gradle.internal.logging.services.LoggingServiceRegistry
import org.gradle.internal.logging.text.StreamingStyledTextOutput
import org.gradle.internal.logging.text.StyledTextOutput
import org.gradle.internal.logging.text.StyledTextOutputFactory
import org.gradle.internal.os.OperatingSystem
import org.gradle.internal.service.ServiceRegistry
import org.gradle.launcher.bootstrap.ExecutionListener
import org.gradle.test.fixtures.file.TestNameTestDirectoryProvider
import org.gradle.util.GradleVersion
import org.gradle.util.RedirectStdOutAndErr
import org.gradle.util.SetSystemProperties
import org.junit.Rule
import spock.lang.Specification

class CommandLineActionFactoryTest extends Specification {
    @Rule
    public final RedirectStdOutAndErr outputs = new RedirectStdOutAndErr();
    @Rule
    public final SetSystemProperties sysProperties = new SetSystemProperties();
    @Rule
    TestNameTestDirectoryProvider tmpDir = new TestNameTestDirectoryProvider();
    final ExecutionListener executionListener = Mock()
    final LoggingServiceRegistry loggingServices = Mock()
    final LoggingManagerInternal loggingManager = Mock()
    final CommandLineAction actionFactory1 = Mock()
    final CommandLineAction actionFactory2 = Mock()
    final CommandLineActionFactory factory = new CommandLineActionFactory() {
        @Override
        LoggingServiceRegistry createLoggingServices() {
            return loggingServices
        }

        @Override
        protected void createActionFactories(ServiceRegistry loggingServices, Collection<CommandLineAction> actions) {
            actions.add(actionFactory1)
            actions.add(actionFactory2)
        }
    }

    def setup() {
        ProgressLoggerFactory progressLoggerFactory = Mock()
        _ * loggingServices.get(ProgressLoggerFactory) >> progressLoggerFactory
        _ * loggingServices.get(OutputEventListener) >> Mock(OutputEventListener)
        Factory<LoggingManagerInternal> loggingManagerFactory = Mock()
        _ * loggingServices.getFactory(LoggingManagerInternal) >> loggingManagerFactory
        _ * loggingManagerFactory.create() >> loggingManager
        StyledTextOutputFactory textOutputFactory = Mock()
        _ * loggingServices.get(StyledTextOutputFactory) >> textOutputFactory
        StyledTextOutput textOutput = new StreamingStyledTextOutput(outputs.stdErrPrintStream)
        _ * textOutputFactory.create(_, _) >> textOutput
    }

    def "delegates to each action factory to configure the command-line parser and create the action"() {
        def rawAction = Mock(Runnable)

        when:
        def action = factory.convert(["--some-option"])

        then:
        action

        when:
        action.execute(executionListener)

        then:
        1 * actionFactory1.configureCommandLineParser(!null) >> { CommandLineParser parser -> parser.option("some-option") }
        1 * actionFactory2.configureCommandLineParser(!null)
        1 * actionFactory1.createAction(!null, !null) >> rawAction
        1 * rawAction.run()
    }

    def "configures logging before parsing command-line"() {
        Action<ExecutionListener> rawAction = Mock()

        when:
        def action = factory.convert([])

        then:
        action

        when:
        action.execute(executionListener)

        then:
        1 * loggingManager.start()

        and:
        1 * actionFactory1.configureCommandLineParser(!null)
        1 * actionFactory2.configureCommandLineParser(!null)
        1 * actionFactory1.createAction(!null, !null) >> rawAction
    }

<<<<<<< HEAD
=======
    @Unroll
    def "set logging max worker count to #expectedMaxWorkerCount according to command line flags #flags"() {
        when:
        def action = factory.convert(flags)

        then:
        action

        when:
        action.execute(executionListener)

        then:
        1 * loggingManager.setMaxWorkerCount(expectedMaxWorkerCount)

        where:
        expectedMaxWorkerCount | flags
        1                      | ['-Dorg.gradle.parallel='] // This is an ugly hack to disable --parallel, required because the running environment pollutes this test
        1                      | ['-Dorg.gradle.parallel=', '--max-workers=4']
        4                      | ['--parallel', '--max-workers=4']
        4                      | ['--parallel', '-Dorg.gradle.workers.max=4']
        6                      | ['--parallel', '--max-workers=6', '-Dorg.gradle.workers.max=4']
        4                      | ['-Dorg.gradle.parallel=true', '--max-workers=4']
    }

>>>>>>> ecd4e226
    def "reports command-line parse failure"() {
        when:
        def action = factory.convert(['--broken'])
        action.execute(executionListener)

        then:
        outputs.stdErr.contains('--broken')
        outputs.stdErr.contains('USAGE: gradle [option...] [task...]')
        outputs.stdErr.contains('--help')
        outputs.stdErr.contains('--some-option')

        and:
        1 * actionFactory1.configureCommandLineParser(!null) >> {CommandLineParser parser -> parser.option('some-option')}
        1 * executionListener.onFailure({it instanceof CommandLineArgumentException})
        0 * executionListener._
    }

    def "reports failure to build action due to command-line parse failure"() {
        def failure = new CommandLineArgumentException("<broken>")

        when:
        def action = factory.convert(['--some-option'])
        action.execute(executionListener)

        then:
        outputs.stdErr.contains('<broken>')
        outputs.stdErr.contains('USAGE: gradle [option...] [task...]')
        outputs.stdErr.contains('--help')
        outputs.stdErr.contains('--some-option')

        and:
        1 * actionFactory1.configureCommandLineParser(!null) >> {CommandLineParser parser -> parser.option('some-option')}
        1 * actionFactory1.createAction(!null, !null) >> { throw failure }
        1 * executionListener.onFailure(failure)
        0 * executionListener._
    }

    def "continues on failure to parse logging configuration"() {
        when:
        def action = factory.convert(["--logging=broken"])
        action.execute(executionListener)

        then:
        outputs.stdErr.contains('--logging')
        outputs.stdErr.contains('USAGE: gradle [option...] [task...]')
        outputs.stdErr.contains('--help')
        outputs.stdErr.contains('--some-option')

        and:
        1 * actionFactory1.configureCommandLineParser(!null) >> {CommandLineParser parser -> parser.option('some-option')}
        1 * executionListener.onFailure({it instanceof CommandLineArgumentException})
        0 * executionListener._
    }

    def "reports other failure to build action"() {
        def failure = new RuntimeException("<broken>")

        when:
        def action = factory.convert([])
        action.execute(executionListener)

        then:
        outputs.stdErr.contains('<broken>')

        and:
        1 * actionFactory1.createAction(!null, !null) >> { throw failure }
        1 * executionListener.onFailure(failure)
        0 * executionListener._
    }

    def "displays usage message"() {
        when:
        def action = factory.convert([option])
        action.execute(executionListener)

        then:
        outputs.stdOut.contains('USAGE: gradle [option...] [task...]')
        outputs.stdOut.contains('--help')
        outputs.stdOut.contains('--some-option')

        and:
        1 * actionFactory1.configureCommandLineParser(!null) >> {CommandLineParser parser -> parser.option('some-option')}
        0 * executionListener._

        where:
        option << ['-h', '-?', '--help']
    }

    def "uses system property for application name"() {
        System.setProperty("org.gradle.appname", "gradle-app");

        when:
        def action = factory.convert(['-?'])
        action.execute(executionListener)

        then:
        outputs.stdOut.contains('USAGE: gradle-app [option...] [task...]')
    }

    def "displays version message"() {
        def version = GradleVersion.current()
        def expectedText = [
            "",
            "------------------------------------------------------------",
            "Gradle ${version.version}",
            "------------------------------------------------------------",
            "",
            "Build time:   $version.buildTime",
            "Revision:     $version.revision",
            "",
            "Groovy:       $GroovySystem.version",
            "Ant:          $Main.antVersion",
            "JVM:          ${Jvm.current()}",
            "OS:           ${OperatingSystem.current()}",
            ""
        ].join(System.lineSeparator())

        when:
        def action = factory.convert([option])
        action.execute(executionListener)

        then:
        outputs.stdOut.contains(expectedText)

        and:
        1 * loggingManager.start()
        0 * executionListener._

        where:
        option << ['-v', '--version']
    }
}<|MERGE_RESOLUTION|>--- conflicted
+++ resolved
@@ -22,21 +22,22 @@
 import org.gradle.internal.Factory
 import org.gradle.internal.jvm.Jvm
 import org.gradle.internal.logging.LoggingManagerInternal
-import org.gradle.internal.logging.events.OutputEventListener
+import org.gradle.internal.logging.services.LoggingServiceRegistry
 import org.gradle.internal.logging.progress.ProgressLoggerFactory
-import org.gradle.internal.logging.services.LoggingServiceRegistry
-import org.gradle.internal.logging.text.StreamingStyledTextOutput
 import org.gradle.internal.logging.text.StyledTextOutput
 import org.gradle.internal.logging.text.StyledTextOutputFactory
 import org.gradle.internal.os.OperatingSystem
 import org.gradle.internal.service.ServiceRegistry
 import org.gradle.launcher.bootstrap.ExecutionListener
+import org.gradle.internal.logging.events.OutputEventListener
+import org.gradle.internal.logging.text.StreamingStyledTextOutput
 import org.gradle.test.fixtures.file.TestNameTestDirectoryProvider
 import org.gradle.util.GradleVersion
 import org.gradle.util.RedirectStdOutAndErr
 import org.gradle.util.SetSystemProperties
 import org.junit.Rule
 import spock.lang.Specification
+import spock.lang.Unroll
 
 class CommandLineActionFactoryTest extends Specification {
     @Rule
@@ -116,8 +117,6 @@
         1 * actionFactory1.createAction(!null, !null) >> rawAction
     }
 
-<<<<<<< HEAD
-=======
     @Unroll
     def "set logging max worker count to #expectedMaxWorkerCount according to command line flags #flags"() {
         when:
@@ -142,7 +141,6 @@
         4                      | ['-Dorg.gradle.parallel=true', '--max-workers=4']
     }
 
->>>>>>> ecd4e226
     def "reports command-line parse failure"() {
         when:
         def action = factory.convert(['--broken'])
